package cmd

import (
	"errors"
<<<<<<< HEAD
	"fmt"
=======

>>>>>>> e84160fa
	"github.com/boson-project/faas/buildpacks"
	"github.com/boson-project/faas/knative"

	"github.com/ory/viper"
	"github.com/spf13/cobra"

	"github.com/boson-project/faas"
	"github.com/boson-project/faas/docker"
)

func init() {
	root.AddCommand(updateCmd)
	updateCmd.Flags().StringP("registry", "r", "quay.io", "image registry (ex: quay.io). $FAAS_REGISTRY")
	updateCmd.Flags().StringP("namespace", "s", "", "namespace at image registry (usually username or org name). $FAAS_NAMESPACE")
	updateCmd.RegisterFlagCompletionFunc("registry", CompleteRegistryList)
}

var updateCmd = &cobra.Command{
	Use:        "update",
	Short:      "Update or create a deployed Function",
	Long:       `Update deployed function to match the current local state.`,
	SuggestFor: []string{"push", "deploy"},
	RunE:       update,
	PreRun: func(cmd *cobra.Command, args []string) {
		viper.BindPFlag("registry", cmd.Flags().Lookup("registry"))
		viper.BindPFlag("namespace", cmd.Flags().Lookup("namespace"))
	},
}

func update(cmd *cobra.Command, args []string) (err error) {
	var (
		path      = ""                           // defaults to current working directory
		verbose   = viper.GetBool("verbose")     // Verbose logging
		registry  = viper.GetString("registry")  // Registry (ex: docker.io)
		namespace = viper.GetString("namespace") // namespace at registry (user or org name)
	)

	if len(args) == 1 {
		path = args[0]
	}

	// Namespace can not be defaulted.
	if namespace == "" {
		return errors.New("image registry namespace (--namespace or FAAS_NAMESPACE is required)")
	}

	// Builder creates images from function source.
	builder := buildpacks.NewBuilder(registry, namespace)
	builder.Verbose = verbose

	// Pusher of images
	pusher := docker.NewPusher()
	pusher.Verbose = verbose

	// Deployer of built images.
	updater,err := knative.NewUpdater(faas.DefaultNamespace)
	if err != nil {
		return fmt.Errorf("couldn't create updater: %v", err)
	}
	updater.Verbose = verbose

	client, err := faas.New(
		faas.WithVerbose(verbose),
		faas.WithBuilder(builder),
		faas.WithPusher(pusher),
		faas.WithUpdater(updater),
	)
	if err != nil {
		return
	}

	return client.Update(path)
}<|MERGE_RESOLUTION|>--- conflicted
+++ resolved
@@ -2,19 +2,15 @@
 
 import (
 	"errors"
-<<<<<<< HEAD
 	"fmt"
-=======
-
->>>>>>> e84160fa
-	"github.com/boson-project/faas/buildpacks"
-	"github.com/boson-project/faas/knative"
 
 	"github.com/ory/viper"
 	"github.com/spf13/cobra"
 
 	"github.com/boson-project/faas"
+	"github.com/boson-project/faas/buildpacks"
 	"github.com/boson-project/faas/docker"
+	"github.com/boson-project/faas/knative"
 )
 
 func init() {
@@ -62,7 +58,7 @@
 	pusher.Verbose = verbose
 
 	// Deployer of built images.
-	updater,err := knative.NewUpdater(faas.DefaultNamespace)
+	updater, err := knative.NewUpdater(faas.DefaultNamespace)
 	if err != nil {
 		return fmt.Errorf("couldn't create updater: %v", err)
 	}
