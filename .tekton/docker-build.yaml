apiVersion: tekton.dev/v1
kind: Pipeline
metadata:
  creationTimestamp: null
  labels:
    pipelines.openshift.io/runtime: generic
    pipelines.openshift.io/strategy: docker
    pipelines.openshift.io/used-by: build-cloud
  name: docker-build
spec:
  description: |
    This pipeline is ideal for building multi-arch container images from a Containerfile while maintaining trust after pipeline customization.

    _Uses `buildah` to create a multi-platform container image leveraging [trusted artifacts](https://konflux-ci.dev/architecture/ADR/0036-trusted-artifacts.html). It also optionally creates a source image and runs some build-time tests. This pipeline requires that the [multi platform controller](https://github.com/konflux-ci/multi-platform-controller) is deployed and configured on your Konflux instance. Information is shared between tasks using OCI artifacts instead of PVCs. EC will pass the [`trusted_task.trusted`](https://conforma.dev/docs/policy/packages/release_trusted_task.html#trusted_task__trusted) policy as long as all data used to build the artifact is generated from trusted tasks.
    This pipeline is pushed as a Tekton bundle to [quay.io](https://quay.io/repository/konflux-ci/tekton-catalog/pipeline-docker-build-multi-platform-oci-ta?tab=tags)_
  params:
  - default:
    - linux/x86_64
    - linux/arm64
    - linux/ppc64le
    - linux/s390x
    description: List of platforms to build the container images on. The available
      set of values is determined by the configuration of the multi-platform-controller.
    name: build-platforms
    type: array
  - default: --all-projects --org=3e1a4cca-ebfb-495f-b64c-3cc960d566b4 --exclude=test*,vendor,third_party
    description: Append arguments to Snyk code command.
    name: snyk-args
    type: string
  - default: "true"
    description: Build a source image.
    name: build-source-image
    type: string
  - default: "false"
    description: 'Enable in-development package managers. WARNING: the behavior may
      change at any time without notice. Use at your own risk.'
    name: prefetch-input-dev-package-managers
  - default: []
    description: Additional image tags
    name: additional-tags
    type: array
  - description: Source Repository URL
    name: git-url
    type: string
  - default: ""
    description: Revision of the Source Repository
    name: revision
    type: string
  - description: Fully Qualified Output Image
    name: output-image
    type: string
  - default: .
    description: Path to the source code of an application's component from where
      to build image.
    name: path-context
    type: string
  - default: Dockerfile
    description: Path to the Dockerfile inside the context specified by parameter
      path-context
    name: dockerfile
    type: string
  - default: "false"
    description: Force rebuild image
    name: rebuild
    type: string
  - default: "false"
    description: Skip checks against built image
    name: skip-checks
    type: string
  - default: "false"
    description: Execute the build with network isolation
    name: hermetic
    type: string
  - default: ""
    description: Build dependencies to be prefetched
    name: prefetch-input
    type: string
  - default: ""
    description: Image tag expiration time, time values could be something like 1h,
      2d, 3w for hours, days, and weeks, respectively.
    name: image-expires-after
    type: string
  - default: "true"
    description: Add built image into an OCI image index
    name: build-image-index
    type: string
  - default: docker
    description: The format for the resulting image's mediaType. Valid values are
      oci or docker.
    name: buildah-format
    type: string
  - default: []
    description: Array of --build-arg values ("arg=value" strings) for buildah
    name: build-args
    type: array
  - default: ""
    description: Path to a file with build arguments for buildah, see https://www.mankier.com/1/buildah-build#--build-arg-file
    name: build-args-file
    type: string
  - default: "false"
    description: Whether to enable privileged mode, should be used only with remote
      VMs
    name: privileged-nested
    type: string
  results:
  - description: ""
    name: IMAGE_URL
    value: $(tasks.build-image-index.results.IMAGE_URL)
  - description: ""
    name: IMAGE_DIGEST
    value: $(tasks.build-image-index.results.IMAGE_DIGEST)
  - description: ""
    name: CHAINS-GIT_URL
    value: $(tasks.clone-repository.results.url)
  - description: ""
    name: CHAINS-GIT_COMMIT
    value: $(tasks.clone-repository.results.commit)
  tasks:
  - name: sast-snyk-check
    params:
    - name: ARGS
      value: $(params.snyk-args)
    - name: image-digest
      value: $(tasks.build-image-index.results.IMAGE_DIGEST)
    - name: image-url
      value: $(tasks.build-image-index.results.IMAGE_URL)
    - name: SOURCE_ARTIFACT
      value: $(tasks.prefetch-dependencies.results.SOURCE_ARTIFACT)
    - name: CACHI2_ARTIFACT
      value: $(tasks.prefetch-dependencies.results.CACHI2_ARTIFACT)
    runAfter:
    - build-image-index
    taskRef:
      params:
      - name: name
        value: sast-snyk-check-oci-ta
      - name: bundle
        value: quay.io/konflux-ci/tekton-catalog/task-sast-snyk-check-oci-ta:0.4@sha256:181d63c126e3119a9d57b8feed4eb66a875b5208c3e90724c22758e65dca8733
      - name: kind
        value: task
      resolver: bundles
    when:
    - input: $(params.skip-checks)
      operator: in
      values:
      - "false"
  - name: prefetch-dependencies
    params:
    - name: dev-package-managers
      value: $(params.prefetch-input-dev-package-managers)
    - name: input
      value: $(params.prefetch-input)
    - name: SOURCE_ARTIFACT
      value: $(tasks.clone-repository.results.SOURCE_ARTIFACT)
    - name: ociStorage
      value: $(params.output-image).prefetch
    - name: ociArtifactExpiresAfter
      value: $(params.image-expires-after)
    runAfter:
    - clone-repository
    taskRef:
      params:
      - name: name
        value: prefetch-dependencies-oci-ta
      - name: bundle
        value: quay.io/konflux-ci/tekton-catalog/task-prefetch-dependencies-oci-ta:0.2@sha256:970285e3b0495961199523b566e0dd92ec2e29bedbcf61d8fc67106b06d0f923
      - name: kind
        value: task
      resolver: bundles
    workspaces:
    - name: git-basic-auth
      workspace: git-auth
    - name: netrc
      workspace: netrc
  - name: apply-tags
    params:
    - name: ADDITIONAL_TAGS
      value: $(params.additional-tags[*])
    - name: IMAGE_URL
      value: $(tasks.build-image-index.results.IMAGE_URL)
    - name: IMAGE_DIGEST
      value: $(tasks.build-image-index.results.IMAGE_DIGEST)
    runAfter:
    - build-image-index
    taskRef:
      params:
      - name: name
        value: apply-tags
      - name: bundle
        value: quay.io/konflux-ci/tekton-catalog/task-apply-tags:0.2@sha256:f44be1bf0262471f2f503f5e19da5f0628dcaf968c86272a2ad6b4871e708448
      - name: kind
        value: task
      resolver: bundles
  - name: init
    params:
    - name: image-url
      value: $(params.output-image)
    - name: rebuild
      value: $(params.rebuild)
    - name: skip-checks
      value: $(params.skip-checks)
    taskRef:
      params:
      - name: name
        value: init
      - name: bundle
        value: quay.io/konflux-ci/tekton-catalog/task-init:0.2@sha256:bbf313b09740fb39b3343bc69ee94b2a2c21d16a9304f9b7c111c305558fc346
      - name: kind
        value: task
      resolver: bundles
  - name: clone-repository
    params:
    - name: url
      value: $(params.git-url)
    - name: revision
      value: $(params.revision)
    - name: ociStorage
      value: $(params.output-image).git
    - name: ociArtifactExpiresAfter
      value: $(params.image-expires-after)
    runAfter:
    - init
    taskRef:
      params:
      - name: name
        value: git-clone-oci-ta
      - name: bundle
        value: quay.io/konflux-ci/tekton-catalog/task-git-clone-oci-ta:0.1@sha256:3a920a83fc0135aaae2730fe9d446eb2da2ffc9d63a34bceea04afd24653bdee
      - name: kind
        value: task
      resolver: bundles
    when:
    - input: $(tasks.init.results.build)
      operator: in
      values:
      - "true"
    workspaces:
    - name: basic-auth
      workspace: git-auth
  - matrix:
      params:
      - name: PLATFORM
        value:
        - $(params.build-platforms)
    name: build-images
    params:
    - name: IMAGE
      value: $(params.output-image)
    - name: DOCKERFILE
      value: $(params.dockerfile)
    - name: CONTEXT
      value: $(params.path-context)
    - name: HERMETIC
      value: $(params.hermetic)
    - name: PREFETCH_INPUT
      value: $(params.prefetch-input)
    - name: IMAGE_EXPIRES_AFTER
      value: $(params.image-expires-after)
    - name: COMMIT_SHA
      value: $(tasks.clone-repository.results.commit)
    - name: BUILD_ARGS
      value:
      - $(params.build-args[*])
    - name: BUILD_ARGS_FILE
      value: $(params.build-args-file)
    - name: PRIVILEGED_NESTED
      value: $(params.privileged-nested)
    - name: SOURCE_URL
      value: $(tasks.clone-repository.results.url)
    - name: BUILDAH_FORMAT
      value: $(params.buildah-format)
    - name: SOURCE_ARTIFACT
      value: $(tasks.prefetch-dependencies.results.SOURCE_ARTIFACT)
    - name: CACHI2_ARTIFACT
      value: $(tasks.prefetch-dependencies.results.CACHI2_ARTIFACT)
    - name: IMAGE_APPEND_PLATFORM
      value: "true"
    runAfter:
    - prefetch-dependencies
    taskRef:
      params:
      - name: name
        value: buildah-remote-oci-ta
      - name: bundle
        value: quay.io/konflux-ci/tekton-catalog/task-buildah-remote-oci-ta:0.6@sha256:ac05dabe8b6b446f974cf2b6ef1079cfaa9443d7078c2ebe3ec79aa650e1b5b2
      - name: kind
        value: task
      resolver: bundles
    when:
    - input: $(tasks.init.results.build)
      operator: in
      values:
      - "true"
  - name: build-image-index
    params:
    - name: IMAGE
      value: $(params.output-image)
    - name: COMMIT_SHA
      value: $(tasks.clone-repository.results.commit)
    - name: IMAGE_EXPIRES_AFTER
      value: $(params.image-expires-after)
    - name: ALWAYS_BUILD_INDEX
      value: $(params.build-image-index)
    - name: IMAGES
      value:
      - $(tasks.build-images.results.IMAGE_REF[*])
    - name: BUILDAH_FORMAT
      value: $(params.buildah-format)
    runAfter:
    - build-images
    taskRef:
      params:
      - name: name
        value: build-image-index
      - name: bundle
        value: quay.io/konflux-ci/tekton-catalog/task-build-image-index:0.1@sha256:d94cad7f41be61074dd21c7dff26dab9217c3435a16f62813c1cb8382dd9aae6
      - name: kind
        value: task
      resolver: bundles
    when:
    - input: $(tasks.init.results.build)
      operator: in
      values:
      - "true"
  - name: build-source-image
    params:
    - name: BINARY_IMAGE
      value: $(tasks.build-image-index.results.IMAGE_URL)
    - name: BINARY_IMAGE_DIGEST
      value: $(tasks.build-image-index.results.IMAGE_DIGEST)
    - name: SOURCE_ARTIFACT
      value: $(tasks.prefetch-dependencies.results.SOURCE_ARTIFACT)
    - name: CACHI2_ARTIFACT
      value: $(tasks.prefetch-dependencies.results.CACHI2_ARTIFACT)
    runAfter:
    - build-image-index
    taskRef:
      params:
      - name: name
        value: source-build-oci-ta
      - name: bundle
        value: quay.io/konflux-ci/tekton-catalog/task-source-build-oci-ta:0.3@sha256:2a290f91fdccf4c9ef726a1605163bc14904e1dbf9837ac6d2621caddd10f98e
      - name: kind
        value: task
      resolver: bundles
    when:
    - input: $(tasks.init.results.build)
      operator: in
      values:
      - "true"
    - input: $(params.build-source-image)
      operator: in
      values:
      - "true"
  - name: deprecated-base-image-check
    params:
    - name: IMAGE_URL
      value: $(tasks.build-image-index.results.IMAGE_URL)
    - name: IMAGE_DIGEST
      value: $(tasks.build-image-index.results.IMAGE_DIGEST)
    runAfter:
    - build-image-index
    taskRef:
      params:
      - name: name
        value: deprecated-image-check
      - name: bundle
        value: quay.io/konflux-ci/tekton-catalog/task-deprecated-image-check:0.5@sha256:f59175d9a0a60411738228dfe568af4684af4aa5e7e05c832927cb917801d489
      - name: kind
        value: task
      resolver: bundles
    when:
    - input: $(params.skip-checks)
      operator: in
      values:
      - "false"
  - matrix:
      params:
      - name: image-platform
        value:
        - $(params.build-platforms)
    name: clair-scan
    params:
    - name: image-digest
      value: $(tasks.build-image-index.results.IMAGE_DIGEST)
    - name: image-url
      value: $(tasks.build-image-index.results.IMAGE_URL)
    runAfter:
    - build-image-index
    taskRef:
      params:
      - name: name
        value: clair-scan
      - name: bundle
        value: quay.io/konflux-ci/tekton-catalog/task-clair-scan:0.3@sha256:a7cc183967f89c4ac100d04ab8f81e54733beee60a0528208107c9a22d3c43af
      - name: kind
        value: task
      resolver: bundles
    when:
    - input: $(params.skip-checks)
      operator: in
      values:
      - "false"
  - matrix:
      params:
      - name: platform
        value:
        - $(params.build-platforms)
    name: ecosystem-cert-preflight-checks
    params:
    - name: image-url
      value: $(tasks.build-image-index.results.IMAGE_URL)
    runAfter:
    - build-image-index
    taskRef:
      params:
      - name: name
        value: ecosystem-cert-preflight-checks
      - name: bundle
        value: quay.io/konflux-ci/tekton-catalog/task-ecosystem-cert-preflight-checks:0.2@sha256:9568c51a5158d534248908b9b561cf67d2826ed4ea164ffd95628bb42380e6ec
      - name: kind
        value: task
      resolver: bundles
    when:
    - input: $(params.skip-checks)
      operator: in
      values:
      - "false"
  - matrix:
      params:
      - name: image-arch
        value:
        - $(params.build-platforms)
    name: clamav-scan
    params:
    - name: image-digest
      value: $(tasks.build-image-index.results.IMAGE_DIGEST)
    - name: image-url
      value: $(tasks.build-image-index.results.IMAGE_URL)
    runAfter:
    - build-image-index
    taskRef:
      params:
      - name: name
        value: clamav-scan
      - name: bundle
        value: quay.io/konflux-ci/tekton-catalog/task-clamav-scan:0.3@sha256:b0bd59748cda4a7abf311e4f448e6c1d00c6b6d8c0ecc1c2eb33e08dc0e0b802
      - name: kind
        value: task
      resolver: bundles
    when:
    - input: $(params.skip-checks)
      operator: in
      values:
      - "false"
  - name: sast-shell-check
    params:
    - name: image-digest
      value: $(tasks.build-image-index.results.IMAGE_DIGEST)
    - name: image-url
      value: $(tasks.build-image-index.results.IMAGE_URL)
    - name: SOURCE_ARTIFACT
      value: $(tasks.prefetch-dependencies.results.SOURCE_ARTIFACT)
    - name: CACHI2_ARTIFACT
      value: $(tasks.prefetch-dependencies.results.CACHI2_ARTIFACT)
    runAfter:
    - build-image-index
    taskRef:
      params:
      - name: name
        value: sast-shell-check-oci-ta
      - name: bundle
        value: quay.io/konflux-ci/tekton-catalog/task-sast-shell-check-oci-ta:0.1@sha256:f950c3cefcff91de751f4d24a297c3312a2b265dd54478193ba1330791976c35
      - name: kind
        value: task
      resolver: bundles
    when:
    - input: $(params.skip-checks)
      operator: in
      values:
      - "false"
  - name: sast-unicode-check
    params:
    - name: image-digest
      value: $(tasks.build-image-index.results.IMAGE_DIGEST)
    - name: image-url
      value: $(tasks.build-image-index.results.IMAGE_URL)
    - name: SOURCE_ARTIFACT
      value: $(tasks.prefetch-dependencies.results.SOURCE_ARTIFACT)
    - name: CACHI2_ARTIFACT
      value: $(tasks.prefetch-dependencies.results.CACHI2_ARTIFACT)
    runAfter:
    - build-image-index
    taskRef:
      params:
      - name: name
        value: sast-unicode-check-oci-ta
      - name: bundle
        value: quay.io/konflux-ci/tekton-catalog/task-sast-unicode-check-oci-ta:0.3@sha256:1cf8f6f6e991e1820cbebddaf9f38442a2ea5669956c9ffc2b7e4698ae7e99be
      - name: kind
        value: task
      resolver: bundles
    when:
    - input: $(params.skip-checks)
      operator: in
      values:
      - "false"
  - name: push-dockerfile
    params:
    - name: IMAGE
      value: $(tasks.build-image-index.results.IMAGE_URL)
    - name: IMAGE_DIGEST
      value: $(tasks.build-image-index.results.IMAGE_DIGEST)
    - name: DOCKERFILE
      value: $(params.dockerfile)
    - name: CONTEXT
      value: $(params.path-context)
    - name: SOURCE_ARTIFACT
      value: $(tasks.prefetch-dependencies.results.SOURCE_ARTIFACT)
    runAfter:
    - build-image-index
    taskRef:
      params:
      - name: name
        value: push-dockerfile-oci-ta
      - name: bundle
        value: quay.io/konflux-ci/tekton-catalog/task-push-dockerfile-oci-ta:0.1@sha256:14fba04580b236e4206a904b86ee2fd8eeaa4163f7619a9c2602d361e4f74c51
      - name: kind
        value: task
      resolver: bundles
  - name: rpms-signature-scan
    params:
    - name: image-url
      value: $(tasks.build-image-index.results.IMAGE_URL)
    - name: image-digest
      value: $(tasks.build-image-index.results.IMAGE_DIGEST)
    runAfter:
    - build-image-index
    taskRef:
      params:
      - name: name
        value: rpms-signature-scan
      - name: bundle
<<<<<<< HEAD
        value: quay.io/konflux-ci/konflux-vanguard/task-rpms-signature-scan:0.2@sha256:7d1c087d7d33dd97effb3b4c9f3788e4c3138da2032040d69da6929e9a3aaceb
=======
        value: quay.io/konflux-ci/konflux-vanguard/task-rpms-signature-scan:0.2@sha256:bff03feaaeb54b7e185606abf80a187290b2b749364f1c331d79b45af35651b5
>>>>>>> cd624558
      - name: kind
        value: task
      resolver: bundles
    when:
    - input: $(params.skip-checks)
      operator: in
      values:
      - "false"
  workspaces:
  - name: git-auth
    optional: true
  - name: netrc
    optional: true<|MERGE_RESOLUTION|>--- conflicted
+++ resolved
@@ -541,11 +541,7 @@
       - name: name
         value: rpms-signature-scan
       - name: bundle
-<<<<<<< HEAD
-        value: quay.io/konflux-ci/konflux-vanguard/task-rpms-signature-scan:0.2@sha256:7d1c087d7d33dd97effb3b4c9f3788e4c3138da2032040d69da6929e9a3aaceb
-=======
         value: quay.io/konflux-ci/konflux-vanguard/task-rpms-signature-scan:0.2@sha256:bff03feaaeb54b7e185606abf80a187290b2b749364f1c331d79b45af35651b5
->>>>>>> cd624558
       - name: kind
         value: task
       resolver: bundles
