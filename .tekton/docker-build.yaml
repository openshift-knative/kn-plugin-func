--- conflicted
+++ resolved
@@ -541,11 +541,7 @@
       - name: name
         value: rpms-signature-scan
       - name: bundle
-<<<<<<< HEAD
-        value: quay.io/konflux-ci/konflux-vanguard/task-rpms-signature-scan:0.2@sha256:7d1c087d7d33dd97effb3b4c9f3788e4c3138da2032040d69da6929e9a3aaceb
-=======
         value: quay.io/konflux-ci/konflux-vanguard/task-rpms-signature-scan:0.2@sha256:3d016c63bcab64ab82da762a52b013c0bcb534e9523b8c0e073cc3a0c02f0cac
->>>>>>> 87fe3818
       - name: kind
         value: task
       resolver: bundles
