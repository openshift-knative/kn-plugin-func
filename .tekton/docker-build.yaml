--- conflicted
+++ resolved
@@ -541,11 +541,7 @@
       - name: name
         value: rpms-signature-scan
       - name: bundle
-<<<<<<< HEAD
-        value: quay.io/konflux-ci/konflux-vanguard/task-rpms-signature-scan:0.2@sha256:7d1c087d7d33dd97effb3b4c9f3788e4c3138da2032040d69da6929e9a3aaceb
-=======
         value: quay.io/konflux-ci/konflux-vanguard/task-rpms-signature-scan:0.2@sha256:06977232e67509e5540528ff6c3b081b23fc5bf3e40fb3e2d09a086d5c3243fc
->>>>>>> 38f804ee
       - name: kind
         value: task
       resolver: bundles
